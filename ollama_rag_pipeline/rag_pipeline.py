--- conflicted
+++ resolved
@@ -42,10 +42,6 @@
     vectordb = initialize_vectordb(embedding)
     
     if vectordb:
-<<<<<<< HEAD
-       	# llm = OllamaLLM(model=Config.LLM_MODEL)
-=======
->>>>>>> cc66744f
         llm = OllamaLLM(model=Config.LLM_MODEL,stop=["[control_", "[control_36]", "] [control_"])
         qa_chain = create_qa_chain(llm, vectordb.as_retriever())
         logger.info("RAG pipeline initialized successfully")
